--- conflicted
+++ resolved
@@ -1,17 +1,17 @@
 import numpy as np
 import pandas as pd
-from lightgbm.sklearn import LGBMClassifier, LGBMRegressor
 from autofe.deeptabular_utils import LabelEncoder
 from autofe.feature_engineering.gbdt_feature import LightGBMFeatureTransformer
 from autofe.feature_engineering.groupby import get_category_columns, get_numerical_columns, groupby_generate_feature
+from lightgbm.sklearn import LGBMClassifier
 from pytorch_widedeep import Tab2Vec
 from pytorch_widedeep.metrics import Accuracy
 from pytorch_widedeep.models import FTTransformer, Wide, WideDeep
 from pytorch_widedeep.preprocessing import TabPreprocessor, WidePreprocessor
 from pytorch_widedeep.training import Trainer
+from sklearn.feature_selection import SelectFromModel
 from sklearn.linear_model import LogisticRegression
 from sklearn.metrics import accuracy_score, roc_auc_score
-from sklearn.feature_selection import SelectFromModel
 
 
 def get_baseline_total_data(df):
@@ -147,7 +147,7 @@
 
 
 def autofi_simple_concat_total_data(df_groupby, df_gbtd, df_embedding):
-    total_data = pd.concat([df_groupby, df_gbtd, df_embedding], axis = 1)
+    total_data = pd.concat([df_groupby, df_gbtd, df_embedding], axis=1)
     total_data = total_data.loc[:, ~total_data.columns.duplicated()]
     return total_data
 
@@ -184,12 +184,7 @@
 
 
 if __name__ == '__main__':
-<<<<<<< HEAD
     root_path = './data/processed_data/adult/'
-=======
-    root_path = '/home/wenqi-ao/userdata/workdirs/automl_benchmark/data/processed_data/adult/'
-    saved_dir = '/home/wenqi-ao/userdata/workdirs/automl_benchmark/data/processed_data/adult/'
->>>>>>> cd949195
     train_data = pd.read_csv(root_path + 'train.csv')
     len_train = len(train_data)
     test_data = pd.read_csv(root_path + 'test.csv')
@@ -199,40 +194,26 @@
 
     classfier = LogisticRegression(random_state=0)
     estimator = LGBMClassifier(objective='binary')
-
     """lr baseline"""
     # Accuracy: 0.7978011178674529. ROC_AUC: 0.6196475756094981
     # total_data_base = get_baseline_total_data(total_data)
     # acc, auc = train_and_evaluate(total_data_base, target_name, len_train,
     #                               classfier)
     """groupby + lr"""
-<<<<<<< HEAD
     # Accuracy: 0.8189300411522634. ROC_AUC: 0.850159372679692
-    threshold = 0.9
-    k = 5
-    methods = ['min', 'max', 'sum', 'mean', 'std', 'count']
-    total_data_groupby = get_groupby_total_data(total_data, target_name,
-                                                threshold, k, methods)
-    total_data_groupby = pd.get_dummies(total_data_groupby).fillna(0)
-    acc, auc = train_and_evaluate(total_data_groupby, target_name, len_train,
-                                  classfier)
-=======
-    # AUC: 0.850158787211963
     # threshold = 0.9
     # k = 5
-    # methods = ["min", "max", "sum", "mean", "std", "count"]
-    # total_data_groupby = get_groupby_total_data(total_data, target_name, threshold, k, methods)
+    # methods = ['min', 'max', 'sum', 'mean', 'std', 'count']
+    # total_data_groupby = get_groupby_total_data(total_data, target_name,
+    #                                             threshold, k, methods)
     # total_data_groupby = pd.get_dummies(total_data_groupby).fillna(0)
-    # total_data_groupby.to_csv(saved_dir + 'adult_groupby.csv', index = False)
-    # acc, auc = train_and_evaluate(total_data_groupby, target_name, len_train, classfier)
-
->>>>>>> cd949195
+    # acc, auc = train_and_evaluate(total_data_groupby, target_name, len_train,
+    #                               classfier)
     """GBDT + lr"""
     # AUC: 0.9255204442194576
     # total_data_GBDT = get_GBDT_total_data(total_data, target_name)
     # total_data_GBDT.to_csv(saved_dir + 'adult_gbdt.csv', index = False)
     # acc, auc = train_and_evaluate(total_data_GBDT, target_name, len_train, classfier)
-
     """groupby + GBDT + lr"""
     # 加原始特征：AUC: 0.8501569053514051
     # 不加原始特征：AUC: 0.8500834500609618
@@ -249,29 +230,32 @@
     # total_data_GBDT.to_csv(saved_dir + 'adult_groupby_gbdt.csv', index = False)
     # acc, auc = train_and_evaluate(total_data_GBDT, target_name, len_train,
     #                               classfier)
-
     """nn embedding + lr"""
     # Accuracy: 0.8492721577298692. ROC_AUC: 0.8992624988473603
     # total_data_embed = get_nn_embedding_total_data(total_data, target_name)
     # total_data_embed.to_csv(saved_dir + 'adult_embed.csv', index = False)
     # acc, auc = train_and_evaluate(total_data_embed, target_name, len_train,
     #                               classfier)
-
     """wide & deep embedding + lr"""
     # Accuracy: 0.7777163564891592. ROC_AUC: 0.7640908282089225
     # total_data_embed = get_widedeep_total_data(total_data, target_name)
     # acc, auc = train_and_evaluate(total_data_embed, target_name, len_train,
     #                               classfier)
-
     """AutoFI + lr: simple concate"""
+    # Accuracy: 0.8469381487623611. ROC_AUC: 0.8977897338651891
+
     threshold = 0.9
     k = 5
-    methods = ["min", "max", "sum", "mean", "std", "count"]
-    total_data_groupby = get_groupby_total_data(total_data, target_name, threshold, k, methods)
+    methods = ['min', 'max', 'sum', 'mean', 'std', 'count']
+    total_data_groupby = get_groupby_total_data(total_data, target_name,
+                                                threshold, k, methods)
     total_data_groupby = pd.get_dummies(total_data_groupby).fillna(0)
     total_data_GBDT = get_GBDT_total_data(total_data, target_name)
     total_data_embed = get_nn_embedding_total_data(total_data, target_name)
-    total_data = autofi_simple_concat_total_data(total_data_groupby, total_data_GBDT, total_data_embed)
-    total_data.to_csv(saved_dir + 'adult_autofi.csv', index = False)
-    acc, auc = train_and_evaluate(total_data_embed, target_name, len_train,
+    total_data = autofi_simple_concat_total_data(total_data_groupby,
+                                                 total_data_GBDT,
+                                                 total_data_embed)
+    # total_data.to_csv(saved_dir + 'adult_autofi.csv', index = False)
+    total_data = select_feature(total_data, target_name, estimator)
+    acc, auc = train_and_evaluate(total_data, target_name, len_train,
                                   classfier)